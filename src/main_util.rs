//! Utility functions and types.
use std::{
    env, fmt,
    net::SocketAddr,
    path::{Path, PathBuf},
    str::FromStr,
    sync::Arc,
    time::Duration,
};

use anyhow::{anyhow, Result};
use iroh::{
    hp::derp::{DerpMap, UseIpv4, UseIpv6},
    tls, Hash, Keypair, PeerId,
};

/// name of directory that wraps all iroh files in a given application directory
const IROH_DIR: &str = "iroh";

/// Returns the path to the user's iroh config directory.
///
/// If the `IROH_CONFIG_DIR` environment variable is set it will be used unconditionally.
/// Otherwise the returned value depends on the operating system according to the following
/// table.
///
/// | Platform | Value                                 | Example                          |
/// | -------- | ------------------------------------- | -------------------------------- |
/// | Linux    | `$XDG_CONFIG_HOME` or `$HOME`/.config/iroh | /home/alice/.config/iroh              |
/// | macOS    | `$HOME`/Library/Application Support/iroh   | /Users/Alice/Library/Application Support/iroh |
/// | Windows  | `{FOLDERID_RoamingAppData}`/iroh           | C:\Users\Alice\AppData\Roaming\iroh   |
#[allow(dead_code)]
pub fn iroh_config_root() -> Result<PathBuf> {
    if let Some(val) = env::var_os("IROH_CONFIG_DIR") {
        return Ok(PathBuf::from(val));
    }
    let cfg = dirs_next::config_dir()
        .ok_or_else(|| anyhow!("operating environment provides no directory for configuration"))?;
    Ok(cfg.join(IROH_DIR))
}

/// Path that leads to a file in the iroh config directory.
#[allow(dead_code)]
pub fn iroh_config_path(file_name: &Path) -> Result<PathBuf> {
    let path = iroh_config_root()?.join(file_name);
    Ok(path)
}

/// Returns the path to the user's iroh data directory.
///
/// If the `IROH_DATA_DIR` environment variable is set it will be used unconditionally.
/// Otherwise the returned value depends on the operating system according to the following
/// table.
///
/// | Platform | Value                                         | Example                                  |
/// | -------- | --------------------------------------------- | ---------------------------------------- |
/// | Linux    | `$XDG_DATA_HOME`/iroh or `$HOME`/.local/share/iroh | /home/alice/.local/share/iroh                 |
/// | macOS    | `$HOME`/Library/Application Support/iroh      | /Users/Alice/Library/Application Support/iroh |
/// | Windows  | `{FOLDERID_RoamingAppData}/iroh`              | C:\Users\Alice\AppData\Roaming\iroh           |
pub fn iroh_data_root() -> Result<PathBuf> {
    if let Some(val) = env::var_os("IROH_DATA_DIR") {
        return Ok(PathBuf::from(val));
    }
    let path = dirs_next::data_dir().ok_or_else(|| {
        anyhow!("operating environment provides no directory for application data")
    })?;
    Ok(path.join(IROH_DIR))
}

/// Path that leads to a file in the iroh data directory.
#[allow(dead_code)]
pub fn iroh_data_path(file_name: &Path) -> Result<PathBuf> {
    let path = iroh_data_root()?.join(file_name);
    Ok(path)
}

/// Returns the path to the user's iroh cache directory.
///
/// If the `IROH_CACHE_DIR` environment variable is set it will be used unconditionally.
/// Otherwise the returned value depends on the operating system according to the following
/// table.
///
/// | Platform | Value                                         | Example                                  |
/// | -------- | --------------------------------------------- | ---------------------------------------- |
/// | Linux    | `$XDG_CACHE_HOME`/iroh or `$HOME`/.cache/iroh | /home/.cache/iroh                        |
/// | macOS    | `$HOME`/Library/Caches/iroh                   | /Users/Alice/Library/Caches/iroh         |
/// | Windows  | `{FOLDERID_LocalAppData}/iroh`                | C:\Users\Alice\AppData\Roaming\iroh      |
#[allow(dead_code)]
pub fn iroh_cache_root() -> Result<PathBuf> {
    if let Some(val) = env::var_os("IROH_CACHE_DIR") {
        return Ok(PathBuf::from(val));
    }
    let path = dirs_next::cache_dir().ok_or_else(|| {
        anyhow!("operating environment provides no directory for application data")
    })?;
    Ok(path.join(IROH_DIR))
}

/// Path that leads to a file in the iroh cache directory.
#[allow(dead_code)]
pub fn iroh_cache_path(file_name: &Path) -> Result<PathBuf> {
    let path = iroh_cache_root()?.join(file_name);
    Ok(path)
}

#[repr(transparent)]
#[derive(Debug, Clone, Copy, PartialEq, Eq)]
pub struct Blake3Cid(pub Hash);

const CID_PREFIX: [u8; 4] = [
    0x01, // version
    0x55, // raw codec
    0x1e, // hash function, blake3
    0x20, // hash size, 32 bytes
];

impl Blake3Cid {
    pub fn new(hash: Hash) -> Self {
        Blake3Cid(hash)
    }

    pub fn as_hash(&self) -> &Hash {
        &self.0
    }

    pub fn as_bytes(&self) -> [u8; 36] {
        let hash: [u8; 32] = self.0.as_ref().try_into().unwrap();
        let mut res = [0u8; 36];
        res[0..4].copy_from_slice(&CID_PREFIX);
        res[4..36].copy_from_slice(&hash);
        res
    }

    pub fn from_bytes(bytes: &[u8]) -> anyhow::Result<Self> {
        anyhow::ensure!(
            bytes.len() == 36,
            "invalid cid length, expected 36, got {}",
            bytes.len()
        );
        anyhow::ensure!(bytes[0..4] == CID_PREFIX, "invalid cid prefix");
        let mut hash = [0u8; 32];
        hash.copy_from_slice(&bytes[4..36]);
        Ok(Blake3Cid(Hash::from(hash)))
    }
}

impl fmt::Display for Blake3Cid {
    fn fmt(&self, f: &mut fmt::Formatter<'_>) -> fmt::Result {
        // result will be 58 bytes plus prefix
        let mut res = [b'b'; 59];
        // write the encoded bytes
        data_encoding::BASE32_NOPAD.encode_mut(&self.as_bytes(), &mut res[1..]);
        // convert to string, this is guaranteed to succeed
        let t = std::str::from_utf8_mut(res.as_mut()).unwrap();
        // hack since data_encoding doesn't have BASE32LOWER_NOPAD as a const
        t.make_ascii_lowercase();
        // write the str, no allocations
        f.write_str(t)
    }
}

impl FromStr for Blake3Cid {
    type Err = anyhow::Error;

    fn from_str(s: &str) -> Result<Self, Self::Err> {
        let sb = s.as_bytes();
        if sb.len() == 59 && sb[0] == b'b' {
            // this is a base32 encoded cid, we can decode it directly
            let mut t = [0u8; 58];
            t.copy_from_slice(&sb[1..]);
            // hack since data_encoding doesn't have BASE32LOWER_NOPAD as a const
            std::str::from_utf8_mut(t.as_mut())
                .unwrap()
                .make_ascii_uppercase();
            // decode the bytes
            let mut res = [0u8; 36];
            data_encoding::BASE32_NOPAD
                .decode_mut(&t, &mut res)
                .map_err(|_e| anyhow::anyhow!("invalid base32"))?;
            // convert to cid, this will check the prefix
            Self::from_bytes(&res)
        } else {
            // if we want to support all the weird multibase prefixes, we have no choice
            // but to use the multibase crate
            let (_base, bytes) = multibase::decode(s)?;
            Self::from_bytes(bytes.as_ref())
        }
    }
<<<<<<< HEAD
}

/// Create a pathbuf from a name.
pub fn pathbuf_from_name(name: &str) -> PathBuf {
    let mut path = PathBuf::new();
    for part in name.split('/') {
        path.push(part);
    }
    path
}

pub fn create_quinn_client(
    bind_addr: SocketAddr,
    peer_id: Option<PeerId>,
    alpn_protocols: Vec<Vec<u8>>,
    keylog: bool,
) -> Result<quinn::Endpoint> {
    let keypair = Keypair::generate();

    let tls_client_config = tls::make_client_config(&keypair, peer_id, alpn_protocols, keylog)?;
    let mut client_config = quinn::ClientConfig::new(Arc::new(tls_client_config));
    let mut endpoint = quinn::Endpoint::client(bind_addr)?;
    let mut transport_config = quinn::TransportConfig::default();
    transport_config.keep_alive_interval(Some(Duration::from_secs(1)));
    client_config.transport_config(Arc::new(transport_config));

    endpoint.set_default_client_config(client_config);
    Ok(endpoint)
}

pub fn configure_derp_map() -> DerpMap {
    // Use google stun server for now
    let stun_port = 3478;
    let host_name = "derp.iroh.computer".into();
    let derp_port = 0;
    let derp_ipv4 = UseIpv4::Some("35.175.99.113".parse().unwrap());
    let derp_ipv6 = UseIpv6::None;
    DerpMap::default_from_node(host_name, stun_port, derp_port, derp_ipv4, derp_ipv6)
=======
>>>>>>> d14be2fb
}<|MERGE_RESOLUTION|>--- conflicted
+++ resolved
@@ -9,7 +9,8 @@
 };
 
 use anyhow::{anyhow, Result};
-use iroh::{
+
+use crate::{
     hp::derp::{DerpMap, UseIpv4, UseIpv6},
     tls, Hash, Keypair, PeerId,
 };
@@ -185,9 +186,7 @@
             Self::from_bytes(bytes.as_ref())
         }
     }
-<<<<<<< HEAD
-}
-
+}
 /// Create a pathbuf from a name.
 pub fn pathbuf_from_name(name: &str) -> PathBuf {
     let mut path = PathBuf::new();
@@ -224,6 +223,4 @@
     let derp_ipv4 = UseIpv4::Some("35.175.99.113".parse().unwrap());
     let derp_ipv6 = UseIpv6::None;
     DerpMap::default_from_node(host_name, stun_port, derp_port, derp_ipv4, derp_ipv6)
-=======
->>>>>>> d14be2fb
 }